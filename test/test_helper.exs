ExUnit.start()

<<<<<<< HEAD
# Define the behavior for ExAws.Request.HttpClient
defmodule ExAws.Request.HttpClient do
  @callback request(
              method :: atom,
              url :: binary,
              body :: binary,
              headers :: [{binary, binary}],
              opts :: keyword
            ) :: {:ok, %{status_code: pos_integer, body: term}} | {:error, term}
end

=======
>>>>>>> cf754e15
# Define and configure the mock
Mox.defmock(ExAws.Request.HttpMock, for: ExAws.Request.HttpClient)
Application.put_env(:ex_aws, :http_client, ExAws.Request.HttpMock)<|MERGE_RESOLUTION|>--- conflicted
+++ resolved
@@ -1,19 +1,5 @@
 ExUnit.start()
 
-<<<<<<< HEAD
-# Define the behavior for ExAws.Request.HttpClient
-defmodule ExAws.Request.HttpClient do
-  @callback request(
-              method :: atom,
-              url :: binary,
-              body :: binary,
-              headers :: [{binary, binary}],
-              opts :: keyword
-            ) :: {:ok, %{status_code: pos_integer, body: term}} | {:error, term}
-end
-
-=======
->>>>>>> cf754e15
 # Define and configure the mock
 Mox.defmock(ExAws.Request.HttpMock, for: ExAws.Request.HttpClient)
 Application.put_env(:ex_aws, :http_client, ExAws.Request.HttpMock)