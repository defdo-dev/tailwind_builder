defmodule Defdo.TailwindBuilderTest do
  use ExUnit.Case, async: true
  import Mox
  require Logger
  alias Defdo.TailwindBuilder

  # Setup mocks for each test
  setup :verify_on_exit!

  @moduletag :capture_log
  @tailwind_version "3.4.17"
  @tailwind_v4 "4.0.9"
  @daisyui_v5 %{
<<<<<<< HEAD
    "version" => ~s["daisyui": "^5.0.0"],
    "statement" => ~s['daisyui': require('daisyui')]
  }

  # System.tmp_dir!()
  @tmp_dir Path.join("/tmp", "tailwind_builder_test")

  setup_all do
    # Create tmp directory for tests
=======
    "version" => ~s["daisyui": "^5.0.0"]
  }

  @debug_build false

  @tmp_dir Path.join("/tmp", "tailwind_builder_test")

  setup_all do
    # Create a fresh directory
>>>>>>> cf754e15
    File.mkdir_p!(@tmp_dir)

    # Download and build v3 if needed
    v3_path = Path.join(@tmp_dir, "tailwindcss-#{@tailwind_version}")

    if not File.exists?(v3_path) do
      {:ok, _} = TailwindBuilder.download(@tmp_dir, @tailwind_version)
      TailwindBuilder.add_plugin("daisyui", @tailwind_version, @tmp_dir)
<<<<<<< HEAD
      TailwindBuilder.build(@tmp_dir, @tailwind_version)
=======
>>>>>>> cf754e15
    end

    # Download and build v4 if needed - different structure
    v4_path = Path.join(@tmp_dir, "tailwindcss-#{@tailwind_v4}")

    if not File.exists?(v4_path) do
      {:ok, _} = TailwindBuilder.download(@tmp_dir, @tailwind_v4)
<<<<<<< HEAD
      # Install dependencies before building
      {_, 0} = System.cmd("pnpm", ["install"], cd: v4_path)

      TailwindBuilder.add_plugin(@daisyui_v5, @tailwind_v4, @tmp_dir)
      TailwindBuilder.build(@tmp_dir, @tailwind_v4)
    end

    {:ok, base_dir_v3: v3_path, base_dir_v4: v4_path}
  end

  # Helper to get binary path based on version
  defp get_binary_path(base_dir, version \\ @tailwind_version) do
    binary_name =
      case :os.type() do
        {:unix, :darwin} -> "tailwindcss-macos-#{System.get_env("HOSTTYPE", "arm64")}"
        {:unix, _} -> "tailwindcss-linux-x64"
        {:win32, _} -> "tailwindcss-windows-x64.exe"
      end

    # V4 has a different output structure
    if version == @tailwind_v4 do
      Path.join([base_dir, "standalone-cli", "dist", binary_name])
    else
      Path.join([base_dir, "standalone-cli/dist", binary_name])
    end
=======
      TailwindBuilder.add_plugin(@daisyui_v5, @tailwind_v4, @tmp_dir)
    end

    on_exit(fn ->
      # Clean up after all tests
      if File.exists?(@tmp_dir) and not @debug_build do
        System.cmd("rm", ["-rf", @tmp_dir])
      end
    end)

    {:ok, base_dir_v3: v3_path, base_dir_v4: v4_path}
>>>>>>> cf754e15
  end

  describe "APIs low level" do
    @tag :low_level
<<<<<<< HEAD
    test "is_installed?/1 check is program is installed in the system" do
      assert TailwindBuilder.is_installed?("npm")
=======
    test "installed?/1 check is program is installed in the system" do
      assert TailwindBuilder.installed?("npm")
>>>>>>> cf754e15
    end

    @tag :low_level
    test "path_for/3 retrieves the path, we expect the root path for the source code" do
      assert @tmp_dir
             |> standalone_js()
             |> File.exists?()

      assert @tmp_dir
             |> package_json()
             |> File.exists?()
    end

    @tag :low_level
    test "standalone_cli_path/2" do
      assert @tmp_dir
             |> TailwindBuilder.standalone_cli_path(@tailwind_version)
             |> TailwindBuilder.maybe_path()
             |> File.dir?()
    end
  end

  describe "Patch Content" do
    setup do
      package_json = package_json(@tmp_dir) |> File.read!()
      standalone_js = standalone_js(@tmp_dir) |> File.read!()
<<<<<<< HEAD
=======
      index_ts = index_ts(@tmp_dir) |> File.read!()
>>>>>>> cf754e15

      {:ok, package_json: package_json, standalone_js: standalone_js, index_ts: index_ts}
    end

    @tag :patch_content
<<<<<<< HEAD
    test "patch_package_json/2 invalid package json" do
=======
    test "patch_package_json/3 invalid package json" do
>>>>>>> cf754e15
      patch_string = ~s["daisyui": "^2.51.5"]

      assert {:error, :unable_to_patch} =
               TailwindBuilder.patch_package_json("invalid file", patch_string, @tailwind_version)
    end

    @tag :patch_content
<<<<<<< HEAD
    test "patch_package_json/2 patch the package.json file", %{package_json: package_json} do
=======
    test "patch_package_json/3 patch the package.json file", %{package_json: package_json} do
>>>>>>> cf754e15
      patch_string = ~s["daisyui": "^2.51.5"]

      assert TailwindBuilder.patch_package_json(package_json, patch_string, @tailwind_version) =~
               patch_string
    end

    @tag :patch_content
    test "patch_standalone_js/2 patch the standalone.js file", %{standalone_js: standalone_js} do
      patch_string = ~s['daisyui': require('daisyui')]
      assert TailwindBuilder.patch_standalone_js(standalone_js, patch_string) =~ patch_string
    end

    @tag :patch_content
    test "patch_index_ts/3 patch the standalone.js file", %{index_ts: index_ts} do
      # Test patching with daisyui
      patched_content = TailwindBuilder.patch_index_ts(index_ts, "daisyui")

      # Verify all three patch points
      assert patched_content =~ "id === 'daisyui' ||"
      assert patched_content =~ "case 'daisyui':"
      assert patched_content =~ "} else if (id === 'daisyui' || id.endsWith('daisyui')) {"
      assert patched_content =~ "'daisyui': await import('daisyui')"

      # Verify it doesn't add duplicate patches
      re_patched = TailwindBuilder.patch_index_ts(patched_content, "daisyui")
      assert re_patched == patched_content
    end
  end

  describe "APIs high level" do
    @tag :high_level
    test "add_plugin/1 injects the plugin into the source file" do
      assert ["Patch to package.json was applied.", "Patch to standalone.js was applied."] =
               TailwindBuilder.add_plugin("daisyui", @tailwind_version, @tmp_dir)
    end

    @tag :high_level
    test "Add a custom plugin" do
      custom_plugin = %{
        "version" => ~s["daisyui": "^2.51.5"],
        "statement" => ~s['daisyui': require('daisyui')]
      }

      assert ["Patch to package.json was applied.", "Patch to standalone.js was applied."] =
               TailwindBuilder.add_plugin(custom_plugin, @tailwind_version, @tmp_dir)
    end
  end

  describe "Adapters" do
    @tag :integration
    @tag timeout: 120_000
<<<<<<< HEAD
    test "download fetches tailwind source", %{base_dir: base_dir} do
=======
    test "download fetches tailwind source", %{base_dir_v3: base_dir} do
>>>>>>> cf754e15
      assert File.dir?(base_dir)
      assert Path.basename(base_dir) == "tailwindcss-#{@tailwind_version}"
    end

    @tag :integration
    @tag :build
    @tag timeout: 300_000
<<<<<<< HEAD
    test "full integration tailwind v3 with daisyui v4 flow: plugin -> build -> verify", %{
      base_dir_v3: base_dir
    } do
      # Step 1: Add Plugin (using existing downloaded source)
      assert ["Patch to package.json was applied.", "Patch to standalone.js was applied."] =
               TailwindBuilder.add_plugin("daisyui", @tailwind_version, @tmp_dir)

      # Rest of the test remains the same...
      test_dir = Path.join(@tmp_dir, "integration_test")
      File.rm_rf!(test_dir)
      File.mkdir_p!(test_dir)

      # Step 1: Download
      {:ok, _} = TailwindBuilder.download(test_dir, @tailwind_version)

      # Step 2: Add Plugin
      assert ["Patch to package.json was applied.", "Patch to standalone.js was applied."] =
               TailwindBuilder.add_plugin("daisyui", @tailwind_version, test_dir)

      # Step 3: Build
      {:ok, result} = TailwindBuilder.build(test_dir, @tailwind_version)

      binary_name =
        case :os.type() do
          {:unix, :darwin} -> "tailwindcss-macos-#{System.get_env("HOSTTYPE", "x64")}"
          {:unix, _} -> "tailwindcss-linux-x64"
          {:win32, _} -> "tailwindcss-windows-x64.exe"
        end
=======
    test "build tailwind v3 with daisyui v4" do
      # Step 1: Download v3 and Step 2: Add DaisyUI are at setup_all level
      # Step 3: Build
      {:ok, result} = TailwindBuilder.build(@tailwind_version, @tmp_dir)

      binary_name = get_binary_name()
>>>>>>> cf754e15

      binary_path = Path.join([result.tailwind_standalone_root, "dist", binary_name])
      assert File.exists?(binary_path)

      # Step 4: Verify binary functionality
<<<<<<< HEAD
      test_css_dir = Path.join(test_dir, "css_test")
=======
      test_css_dir = Path.join(@tmp_dir, "css_tw_v3")
>>>>>>> cf754e15
      File.mkdir_p!(test_css_dir)

      # Create test input file with a DaisyUI component
      input_css = Path.join(test_css_dir, "input.css")

      File.write!(input_css, """
      @tailwind base;
      @tailwind components;
      @tailwind utilities;

      .test-btn {
        @apply btn btn-primary;
      }
      """)

      # Create test config with content paths
      config_js = Path.join(test_css_dir, "tailwind.config.js")
<<<<<<< HEAD

      File.write!(config_js, """
      module.exports = {
        content: ['#{input_css}'],
        plugins: [require('daisyui')],
        daisyui: {
          themes: ["light"],
        }
      }
      """)

      # Run the binary with --watch false to ensure full build
      output_css = Path.join(test_css_dir, "output.css")
      node_modules = Path.join(test_css_dir, "node_modules")
      File.mkdir_p!(node_modules)

      # Install daisyui locally for the test
      {_, 0} = System.cmd("npm", ["init", "-y"], cd: test_css_dir)
      {_, 0} = System.cmd("npm", ["install", "daisyui@latest"], cd: test_css_dir)

      # Run the binary with node resolution
      {output, status} =
        System.cmd(
          binary_path,
          [
            "-i",
            input_css,
            "-o",
            output_css,
            "-c",
            config_js,
            "--watch",
            "false",
            "--minify",
            "false"
          ],
          cd: test_css_dir
        )

      Logger.debug("Binary output: #{output}")
=======

      File.write!(config_js, """
      module.exports = {
        content: ['#{input_css}'],
        plugins: [require('daisyui')],
        daisyui: {
          themes: ["light"],
        }
      }
      """)

      # Run the binary with --watch false to ensure full build
      output_css = Path.join(test_css_dir, "output.css")

      # Run the binary with node resolution
      opts = ["-i", input_css, "-o", output_css, "-c", config_js]

      {_output, status} = System.cmd(binary_path, opts)

>>>>>>> cf754e15
      assert status == 0

      # Verify output
      assert File.exists?(output_css)
      css_content = File.read!(output_css)
<<<<<<< HEAD
      assert css_content =~ "daisyui"
      # DaisyUI component
      assert css_content =~ ".btn"
=======
      # DaisyUI color variable
      assert css_content =~ "--b1"
      # DaisyUI component
      assert css_content =~ ".btn {"
      # Custom class
      assert css_content =~ ".test-btn {"
>>>>>>> cf754e15
    end

    @tag :integration
    @tag :build
<<<<<<< HEAD
    @tag timeout: 300_000
    @tag :focus
    test "build tailwind v4 with daisyui v5", %{base_dir_v4: base_dir} do
      # Step 1: Download v4
      test_dir = Path.join(@tmp_dir, "integration_test_v4")
      File.rm_rf!(test_dir)
      File.mkdir_p!(test_dir)

      {:ok, _} = TailwindBuilder.download(test_dir, @tailwind_v4)

      # Step 2: Add DaisyUI v5
      assert ["Patch to package.json was applied."] =
               TailwindBuilder.add_plugin(@daisyui_v5, @tailwind_v4, test_dir)

      # Step 3: Build (should handle all installations)
      {:ok, result} = TailwindBuilder.build(test_dir, @tailwind_v4)

      # Now check if binary exists after build
      binary_path = get_binary_path(base_dir, @tailwind_v4)
      assert File.exists?(binary_path)

      # Rest of test remains the same...
      binary_name =
        case :os.type() do
          {:unix, :darwin} -> "tailwindcss-macos-#{System.get_env("HOSTTYPE", "x64")}"
          {:unix, _} -> "tailwindcss-linux-x64"
          {:win32, _} -> "tailwindcss-windows-x64.exe"
        end
=======
    @tag timeout: 500_000
    test "build tailwind v4 with daisyui v5" do
      # Step 1: Download v3 and Step 2: Add DaisyUI are at setup_all level
      # Step 3: Build
      {:ok, result} = TailwindBuilder.build(@tailwind_v4, @tmp_dir)

      binary_name = get_binary_name()
>>>>>>> cf754e15

      binary_path = Path.join([result.tailwind_standalone_root, "dist", binary_name])
      assert File.exists?(binary_path)

      # Step 4: Verify binary functionality
<<<<<<< HEAD
      test_css_dir = Path.join(test_dir, "css_test")
=======
      test_css_dir = Path.join(@tmp_dir, "css_tw_v4")
>>>>>>> cf754e15
      File.mkdir_p!(test_css_dir)

      # Create test input file with DaisyUI v5 components
      input_css = Path.join(test_css_dir, "input.css")

      File.write!(input_css, """
<<<<<<< HEAD
      @tailwind base;
      @tailwind components;
      @tailwind utilities;
=======
      @import "tailwindcss";
      @plugin "daisyui";
>>>>>>> cf754e15

      .test-btn {
        @apply btn btn-primary;
      }
      """)

<<<<<<< HEAD
      # Create test config with DaisyUI v5 config
      config_js = Path.join(test_css_dir, "tailwind.config.js")

      File.write!(config_js, """
      module.exports = {
        content: ['#{input_css}'],
        plugins: [require('daisyui')],
        daisyui: {
          themes: ["light"],
          logs: false
        }
      }
      """)

      # Run the binary
      output_css = Path.join(test_css_dir, "output.css")

      {_output, 0} =
        System.cmd(binary_path, [
          "-i",
          input_css,
          "-o",
          output_css,
          "-c",
          config_js,
          "--watch",
          "false",
          "--minify",
          "false"
        ])
=======
      # Run the binary
      output_css = Path.join(test_css_dir, "output.css")

      opts = ["-i", input_css, "-o", output_css]

      {_output, status} = System.cmd(binary_path, opts)

      assert status == 0
>>>>>>> cf754e15

      # Verify output
      assert File.exists?(output_css)
      css_content = File.read!(output_css)
<<<<<<< HEAD
      assert css_content =~ "daisyui"
      # DaisyUI v5 component
      assert css_content =~ ".btn"
    end

    @tag :integration
    @tag :deploy
    test "deploy uploads built artifacts to R2" do
      test_bucket = "test-bucket"
      version_path = "tailwind_cli_daisyui/v#{@tailwind_version}/"
=======
      # DaisyUI color variable
      assert css_content =~ "--color-base-100"
      # DaisyUI component
      assert css_content =~ ".btn {"
      # Custom class
      assert css_content =~ ".test-btn {"
    end

    @tag :integration
    @tag :deploy_r2
    test "deploy uploads built artifacts to R2" do
      test_bucket = "test-bucket"
      version_path = "tailwind_cli_daisyui/v#{@tailwind_v4}/"
>>>>>>> cf754e15

      # Mock with different responses for each S3 operation
      Mox.stub(ExAws.Request.HttpMock, :request, fn
        # List operation
        :get, _url, _body, _headers, _opts ->
          {:ok,
           %{
             status_code: 200,
             body: """
             <?xml version="1.0" encoding="UTF-8"?>
             <ListBucketResult>
               <Contents>
                 <Key>#{version_path}tailwindcss-macos-arm64</Key>
               </Contents>
             </ListBucketResult>
             """
           }}

        # Upload part operation
        :put, url, _body, _headers, _opts ->
          if String.contains?(url, "partNumber=") do
            {:ok,
             %{
               status_code: 200,
               headers: [{"ETag", "\"test-etag\""}],
               body: ""
             }}
          else
            {:ok, %{status_code: 200, body: ""}}
          end

        # Complete multipart upload
        :post, url, _body, _headers, _opts ->
          cond do
            String.contains?(url, "uploadId=") ->
              {:ok,
               %{
                 status_code: 200,
                 body: """
                 <?xml version="1.0" encoding="UTF-8"?>
                 <CompleteMultipartUploadResult>
                   <Location>https://#{test_bucket}.cloudflareaccess.com/#{version_path}</Location>
                   <Bucket>#{test_bucket}</Bucket>
                   <Key>#{version_path}</Key>
                   <ETag>"test-etag"</ETag>
                 </CompleteMultipartUploadResult>
                 """
               }}

            true ->
              {:ok,
               %{
                 status_code: 200,
                 body: """
                 <?xml version="1.0" encoding="UTF-8"?>
                 <InitiateMultipartUploadResult>
                   <Bucket>#{test_bucket}</Bucket>
                   <Key>#{version_path}</Key>
                   <UploadId>test-upload-id</UploadId>
                 </InitiateMultipartUploadResult>
                 """
               }}
          end

        # Default response for any other request
        _method, _url, _body, _headers, _opts ->
          {:ok, %{status_code: 200, body: ""}}
      end)

<<<<<<< HEAD
=======
      # {:ok, _result} = TailwindBuilder.build(@tailwind_v4, @tmp_dir)

>>>>>>> cf754e15
      # Configure ExAws for testing
      Application.put_env(:ex_aws, :access_key_id, "test_key")
      Application.put_env(:ex_aws, :secret_access_key, "test_secret")
      Application.put_env(:ex_aws, :region, "auto")
      Application.put_env(:ex_aws, :s3, host: "test.cloudflareaccess.com")

      assert [record | _] =
<<<<<<< HEAD
               response = TailwindBuilder.deploy_s3(@tmp_dir, @tailwind_version, test_bucket)
=======
               response = TailwindBuilder.deploy_r2(@tailwind_v4, @tmp_dir, test_bucket)
>>>>>>> cf754e15

      assert length(response)
      assert is_map_key(record, :body)
      # Verify that our mock was called
      Mox.verify!()
    end
  end

  defp package_json(tailwind_src) do
    path =
      Path.join([
        tailwind_src,
        "tailwindcss-#{@tailwind_version}",
        "standalone-cli",
        "package.json"
      ])

    if not File.exists?(path),
      do: raise("Tailwind source files not found. Ensure setup_all downloaded the files.")

    path
  end

  defp standalone_js(tailwind_src) do
    path =
      Path.join([
        tailwind_src,
        "tailwindcss-#{@tailwind_version}",
        "standalone-cli",
        "standalone.js"
      ])

    if not File.exists?(path),
      do: raise("Tailwind source files not found. Ensure setup_all downloaded the files.")

    path
<<<<<<< HEAD
=======
  end

  defp index_ts(tailwind_src) do
    path =
      Path.join([
        tailwind_src,
        "tailwindcss-#{@tailwind_v4}",
        "packages/@tailwindcss-standalone/src",
        "index.ts"
      ])

    if not File.exists?(path),
      do: raise("Tailwind source files not found. Ensure setup_all downloaded the files.")

    path
  end

  defp get_binary_name do
    case :os.type() do
      {:unix, :darwin} ->
        arch =
          if "#{:erlang.system_info(:system_architecture)}" =~ "aarch64" do
            "arm64"
          else
            "x64"
          end

        "tailwindcss-macos-#{arch}"

      {:unix, _} ->
        "tailwindcss-linux-x64"

      {:win32, _} ->
        "tailwindcss-windows-x64.exe"
    end
>>>>>>> cf754e15
  end
end<|MERGE_RESOLUTION|>--- conflicted
+++ resolved
@@ -11,17 +11,6 @@
   @tailwind_version "3.4.17"
   @tailwind_v4 "4.0.9"
   @daisyui_v5 %{
-<<<<<<< HEAD
-    "version" => ~s["daisyui": "^5.0.0"],
-    "statement" => ~s['daisyui': require('daisyui')]
-  }
-
-  # System.tmp_dir!()
-  @tmp_dir Path.join("/tmp", "tailwind_builder_test")
-
-  setup_all do
-    # Create tmp directory for tests
-=======
     "version" => ~s["daisyui": "^5.0.0"]
   }
 
@@ -31,7 +20,6 @@
 
   setup_all do
     # Create a fresh directory
->>>>>>> cf754e15
     File.mkdir_p!(@tmp_dir)
 
     # Download and build v3 if needed
@@ -40,10 +28,6 @@
     if not File.exists?(v3_path) do
       {:ok, _} = TailwindBuilder.download(@tmp_dir, @tailwind_version)
       TailwindBuilder.add_plugin("daisyui", @tailwind_version, @tmp_dir)
-<<<<<<< HEAD
-      TailwindBuilder.build(@tmp_dir, @tailwind_version)
-=======
->>>>>>> cf754e15
     end
 
     # Download and build v4 if needed - different structure
@@ -51,33 +35,6 @@
 
     if not File.exists?(v4_path) do
       {:ok, _} = TailwindBuilder.download(@tmp_dir, @tailwind_v4)
-<<<<<<< HEAD
-      # Install dependencies before building
-      {_, 0} = System.cmd("pnpm", ["install"], cd: v4_path)
-
-      TailwindBuilder.add_plugin(@daisyui_v5, @tailwind_v4, @tmp_dir)
-      TailwindBuilder.build(@tmp_dir, @tailwind_v4)
-    end
-
-    {:ok, base_dir_v3: v3_path, base_dir_v4: v4_path}
-  end
-
-  # Helper to get binary path based on version
-  defp get_binary_path(base_dir, version \\ @tailwind_version) do
-    binary_name =
-      case :os.type() do
-        {:unix, :darwin} -> "tailwindcss-macos-#{System.get_env("HOSTTYPE", "arm64")}"
-        {:unix, _} -> "tailwindcss-linux-x64"
-        {:win32, _} -> "tailwindcss-windows-x64.exe"
-      end
-
-    # V4 has a different output structure
-    if version == @tailwind_v4 do
-      Path.join([base_dir, "standalone-cli", "dist", binary_name])
-    else
-      Path.join([base_dir, "standalone-cli/dist", binary_name])
-    end
-=======
       TailwindBuilder.add_plugin(@daisyui_v5, @tailwind_v4, @tmp_dir)
     end
 
@@ -89,18 +46,12 @@
     end)
 
     {:ok, base_dir_v3: v3_path, base_dir_v4: v4_path}
->>>>>>> cf754e15
   end
 
   describe "APIs low level" do
     @tag :low_level
-<<<<<<< HEAD
-    test "is_installed?/1 check is program is installed in the system" do
-      assert TailwindBuilder.is_installed?("npm")
-=======
     test "installed?/1 check is program is installed in the system" do
       assert TailwindBuilder.installed?("npm")
->>>>>>> cf754e15
     end
 
     @tag :low_level
@@ -127,20 +78,13 @@
     setup do
       package_json = package_json(@tmp_dir) |> File.read!()
       standalone_js = standalone_js(@tmp_dir) |> File.read!()
-<<<<<<< HEAD
-=======
       index_ts = index_ts(@tmp_dir) |> File.read!()
->>>>>>> cf754e15
 
       {:ok, package_json: package_json, standalone_js: standalone_js, index_ts: index_ts}
     end
 
     @tag :patch_content
-<<<<<<< HEAD
-    test "patch_package_json/2 invalid package json" do
-=======
     test "patch_package_json/3 invalid package json" do
->>>>>>> cf754e15
       patch_string = ~s["daisyui": "^2.51.5"]
 
       assert {:error, :unable_to_patch} =
@@ -148,11 +92,7 @@
     end
 
     @tag :patch_content
-<<<<<<< HEAD
-    test "patch_package_json/2 patch the package.json file", %{package_json: package_json} do
-=======
     test "patch_package_json/3 patch the package.json file", %{package_json: package_json} do
->>>>>>> cf754e15
       patch_string = ~s["daisyui": "^2.51.5"]
 
       assert TailwindBuilder.patch_package_json(package_json, patch_string, @tailwind_version) =~
@@ -204,11 +144,7 @@
   describe "Adapters" do
     @tag :integration
     @tag timeout: 120_000
-<<<<<<< HEAD
-    test "download fetches tailwind source", %{base_dir: base_dir} do
-=======
     test "download fetches tailwind source", %{base_dir_v3: base_dir} do
->>>>>>> cf754e15
       assert File.dir?(base_dir)
       assert Path.basename(base_dir) == "tailwindcss-#{@tailwind_version}"
     end
@@ -216,53 +152,18 @@
     @tag :integration
     @tag :build
     @tag timeout: 300_000
-<<<<<<< HEAD
-    test "full integration tailwind v3 with daisyui v4 flow: plugin -> build -> verify", %{
-      base_dir_v3: base_dir
-    } do
-      # Step 1: Add Plugin (using existing downloaded source)
-      assert ["Patch to package.json was applied.", "Patch to standalone.js was applied."] =
-               TailwindBuilder.add_plugin("daisyui", @tailwind_version, @tmp_dir)
-
-      # Rest of the test remains the same...
-      test_dir = Path.join(@tmp_dir, "integration_test")
-      File.rm_rf!(test_dir)
-      File.mkdir_p!(test_dir)
-
-      # Step 1: Download
-      {:ok, _} = TailwindBuilder.download(test_dir, @tailwind_version)
-
-      # Step 2: Add Plugin
-      assert ["Patch to package.json was applied.", "Patch to standalone.js was applied."] =
-               TailwindBuilder.add_plugin("daisyui", @tailwind_version, test_dir)
-
-      # Step 3: Build
-      {:ok, result} = TailwindBuilder.build(test_dir, @tailwind_version)
-
-      binary_name =
-        case :os.type() do
-          {:unix, :darwin} -> "tailwindcss-macos-#{System.get_env("HOSTTYPE", "x64")}"
-          {:unix, _} -> "tailwindcss-linux-x64"
-          {:win32, _} -> "tailwindcss-windows-x64.exe"
-        end
-=======
     test "build tailwind v3 with daisyui v4" do
       # Step 1: Download v3 and Step 2: Add DaisyUI are at setup_all level
       # Step 3: Build
       {:ok, result} = TailwindBuilder.build(@tailwind_version, @tmp_dir)
 
       binary_name = get_binary_name()
->>>>>>> cf754e15
 
       binary_path = Path.join([result.tailwind_standalone_root, "dist", binary_name])
       assert File.exists?(binary_path)
 
       # Step 4: Verify binary functionality
-<<<<<<< HEAD
-      test_css_dir = Path.join(test_dir, "css_test")
-=======
       test_css_dir = Path.join(@tmp_dir, "css_tw_v3")
->>>>>>> cf754e15
       File.mkdir_p!(test_css_dir)
 
       # Create test input file with a DaisyUI component
@@ -280,7 +181,6 @@
 
       # Create test config with content paths
       config_js = Path.join(test_css_dir, "tailwind.config.js")
-<<<<<<< HEAD
 
       File.write!(config_js, """
       module.exports = {
@@ -294,105 +194,27 @@
 
       # Run the binary with --watch false to ensure full build
       output_css = Path.join(test_css_dir, "output.css")
-      node_modules = Path.join(test_css_dir, "node_modules")
-      File.mkdir_p!(node_modules)
-
-      # Install daisyui locally for the test
-      {_, 0} = System.cmd("npm", ["init", "-y"], cd: test_css_dir)
-      {_, 0} = System.cmd("npm", ["install", "daisyui@latest"], cd: test_css_dir)
-
-      # Run the binary with node resolution
-      {output, status} =
-        System.cmd(
-          binary_path,
-          [
-            "-i",
-            input_css,
-            "-o",
-            output_css,
-            "-c",
-            config_js,
-            "--watch",
-            "false",
-            "--minify",
-            "false"
-          ],
-          cd: test_css_dir
-        )
-
-      Logger.debug("Binary output: #{output}")
-=======
-
-      File.write!(config_js, """
-      module.exports = {
-        content: ['#{input_css}'],
-        plugins: [require('daisyui')],
-        daisyui: {
-          themes: ["light"],
-        }
-      }
-      """)
-
-      # Run the binary with --watch false to ensure full build
-      output_css = Path.join(test_css_dir, "output.css")
 
       # Run the binary with node resolution
       opts = ["-i", input_css, "-o", output_css, "-c", config_js]
 
       {_output, status} = System.cmd(binary_path, opts)
 
->>>>>>> cf754e15
       assert status == 0
 
       # Verify output
       assert File.exists?(output_css)
       css_content = File.read!(output_css)
-<<<<<<< HEAD
-      assert css_content =~ "daisyui"
-      # DaisyUI component
-      assert css_content =~ ".btn"
-=======
       # DaisyUI color variable
       assert css_content =~ "--b1"
       # DaisyUI component
       assert css_content =~ ".btn {"
       # Custom class
       assert css_content =~ ".test-btn {"
->>>>>>> cf754e15
     end
 
     @tag :integration
     @tag :build
-<<<<<<< HEAD
-    @tag timeout: 300_000
-    @tag :focus
-    test "build tailwind v4 with daisyui v5", %{base_dir_v4: base_dir} do
-      # Step 1: Download v4
-      test_dir = Path.join(@tmp_dir, "integration_test_v4")
-      File.rm_rf!(test_dir)
-      File.mkdir_p!(test_dir)
-
-      {:ok, _} = TailwindBuilder.download(test_dir, @tailwind_v4)
-
-      # Step 2: Add DaisyUI v5
-      assert ["Patch to package.json was applied."] =
-               TailwindBuilder.add_plugin(@daisyui_v5, @tailwind_v4, test_dir)
-
-      # Step 3: Build (should handle all installations)
-      {:ok, result} = TailwindBuilder.build(test_dir, @tailwind_v4)
-
-      # Now check if binary exists after build
-      binary_path = get_binary_path(base_dir, @tailwind_v4)
-      assert File.exists?(binary_path)
-
-      # Rest of test remains the same...
-      binary_name =
-        case :os.type() do
-          {:unix, :darwin} -> "tailwindcss-macos-#{System.get_env("HOSTTYPE", "x64")}"
-          {:unix, _} -> "tailwindcss-linux-x64"
-          {:win32, _} -> "tailwindcss-windows-x64.exe"
-        end
-=======
     @tag timeout: 500_000
     test "build tailwind v4 with daisyui v5" do
       # Step 1: Download v3 and Step 2: Add DaisyUI are at setup_all level
@@ -400,94 +222,38 @@
       {:ok, result} = TailwindBuilder.build(@tailwind_v4, @tmp_dir)
 
       binary_name = get_binary_name()
->>>>>>> cf754e15
 
       binary_path = Path.join([result.tailwind_standalone_root, "dist", binary_name])
       assert File.exists?(binary_path)
 
       # Step 4: Verify binary functionality
-<<<<<<< HEAD
-      test_css_dir = Path.join(test_dir, "css_test")
-=======
       test_css_dir = Path.join(@tmp_dir, "css_tw_v4")
->>>>>>> cf754e15
       File.mkdir_p!(test_css_dir)
 
       # Create test input file with DaisyUI v5 components
       input_css = Path.join(test_css_dir, "input.css")
 
       File.write!(input_css, """
-<<<<<<< HEAD
-      @tailwind base;
-      @tailwind components;
-      @tailwind utilities;
-=======
       @import "tailwindcss";
       @plugin "daisyui";
->>>>>>> cf754e15
 
       .test-btn {
         @apply btn btn-primary;
       }
       """)
 
-<<<<<<< HEAD
-      # Create test config with DaisyUI v5 config
-      config_js = Path.join(test_css_dir, "tailwind.config.js")
-
-      File.write!(config_js, """
-      module.exports = {
-        content: ['#{input_css}'],
-        plugins: [require('daisyui')],
-        daisyui: {
-          themes: ["light"],
-          logs: false
-        }
-      }
-      """)
-
       # Run the binary
       output_css = Path.join(test_css_dir, "output.css")
 
-      {_output, 0} =
-        System.cmd(binary_path, [
-          "-i",
-          input_css,
-          "-o",
-          output_css,
-          "-c",
-          config_js,
-          "--watch",
-          "false",
-          "--minify",
-          "false"
-        ])
-=======
-      # Run the binary
-      output_css = Path.join(test_css_dir, "output.css")
-
       opts = ["-i", input_css, "-o", output_css]
 
       {_output, status} = System.cmd(binary_path, opts)
 
       assert status == 0
->>>>>>> cf754e15
 
       # Verify output
       assert File.exists?(output_css)
       css_content = File.read!(output_css)
-<<<<<<< HEAD
-      assert css_content =~ "daisyui"
-      # DaisyUI v5 component
-      assert css_content =~ ".btn"
-    end
-
-    @tag :integration
-    @tag :deploy
-    test "deploy uploads built artifacts to R2" do
-      test_bucket = "test-bucket"
-      version_path = "tailwind_cli_daisyui/v#{@tailwind_version}/"
-=======
       # DaisyUI color variable
       assert css_content =~ "--color-base-100"
       # DaisyUI component
@@ -501,7 +267,6 @@
     test "deploy uploads built artifacts to R2" do
       test_bucket = "test-bucket"
       version_path = "tailwind_cli_daisyui/v#{@tailwind_v4}/"
->>>>>>> cf754e15
 
       # Mock with different responses for each S3 operation
       Mox.stub(ExAws.Request.HttpMock, :request, fn
@@ -571,11 +336,8 @@
           {:ok, %{status_code: 200, body: ""}}
       end)
 
-<<<<<<< HEAD
-=======
       # {:ok, _result} = TailwindBuilder.build(@tailwind_v4, @tmp_dir)
 
->>>>>>> cf754e15
       # Configure ExAws for testing
       Application.put_env(:ex_aws, :access_key_id, "test_key")
       Application.put_env(:ex_aws, :secret_access_key, "test_secret")
@@ -583,11 +345,7 @@
       Application.put_env(:ex_aws, :s3, host: "test.cloudflareaccess.com")
 
       assert [record | _] =
-<<<<<<< HEAD
-               response = TailwindBuilder.deploy_s3(@tmp_dir, @tailwind_version, test_bucket)
-=======
                response = TailwindBuilder.deploy_r2(@tailwind_v4, @tmp_dir, test_bucket)
->>>>>>> cf754e15
 
       assert length(response)
       assert is_map_key(record, :body)
@@ -624,8 +382,6 @@
       do: raise("Tailwind source files not found. Ensure setup_all downloaded the files.")
 
     path
-<<<<<<< HEAD
-=======
   end
 
   defp index_ts(tailwind_src) do
@@ -661,6 +417,5 @@
       {:win32, _} ->
         "tailwindcss-windows-x64.exe"
     end
->>>>>>> cf754e15
   end
 end