defmodule Defdo.TailwindBuilder do
  @moduledoc """
  Build your own custom tailwind cli.

  Add personalized plugins following simple rules, our use our configured plugins.

  Our Steps
  - [x] Download the source code for tailwindcss
  - [x] Patch the files to add a plugin
  - [x] Compile the source to get the target binaries (Ensure that you first add your plugins)
  - [ ] Optional deploy to s3 repository.
  """
  require Logger

  @tailwind_latest "3.4.17"
  @available_plugins %{
    "daisyui" => %{
      "version" => ~s["daisyui": "^4.12.23"],
      "statement" => ~s['daisyui': require('daisyui')]
    },
    "daisyui_v5" => %{
      "version" => ~s["daisyui": "5.0.0"]
    }
  }

  def download(tailwind_src \\ File.cwd!(), tailwind_version \\ @tailwind_latest) do
    tar = "tar"

    if installed?("tar") do
      repo = "tailwindcss"
      release_package = "#{tailwind_version}.tar.gz"
      downloaded_tar_file = Path.join(tailwind_src, release_package)
      url = "https://github.com/tailwindlabs/#{repo}/archive/refs/tags/v#{release_package}"

      with {:filename, true} <- {:filename, maybe_download(downloaded_tar_file, url)},
           {:untar, :ok} <- {:untar, untar(downloaded_tar_file)},
           {:clean_tmp, :ok} <- {:clean_tmp, File.rm!(downloaded_tar_file)} do
        # Add debug info
        Logger.debug("\nExtracted files in #{tailwind_src}:")

        result = %{
          root: tailwind_src,
          version: tailwind_version
        }

        {:ok, result}
      else
        error ->
          Logger.error([inspect(error)])
          error
      end
    else
      raise "Ensure that `#{tar}` is installed."
    end
  end

  defp maybe_download(path, url) do
    if not File.exists?(path) do
      content_binary = fetch_body!(url)
      File.mkdir_p!(Path.dirname(path))
      File.write!(path, content_binary, [:binary])
      File.chmod(path, 0o755)
    end

    File.exists?(path)
  end

  defp untar(path_tar_file) do
    if File.exists?(path_tar_file) do
      Logger.debug("Extracting #{path_tar_file}")

      case :erl_tar.extract(path_tar_file, [:compressed, {:cwd, Path.dirname(path_tar_file)}]) do
        :ok ->
          Logger.info("Extraction successful")
          :ok

        error ->
          Logger.error("Extraction failed: #{inspect(error)}")
          error
      end
    else
      {:error, "#{path_tar_file} is an invalid path."}
    end
  end

  defp fetch_body!(url) do
    url = String.to_charlist(url)
    Logger.debug("Downloading tailwind from #{url}")

    {:ok, _} = Application.ensure_all_started(:inets)
    {:ok, _} = Application.ensure_all_started(:ssl)

    if proxy = System.get_env("HTTP_PROXY") || System.get_env("http_proxy") do
      Logger.debug("Using HTTP_PROXY: #{proxy}")
      %{host: host, port: port} = URI.parse(proxy)
      :httpc.set_options([{:proxy, {{String.to_charlist(host), port}, []}}])
    end

    if proxy = System.get_env("HTTPS_PROXY") || System.get_env("https_proxy") do
      Logger.debug("Using HTTPS_PROXY: #{proxy}")
      %{host: host, port: port} = URI.parse(proxy)
      :httpc.set_options([{:https_proxy, {{String.to_charlist(host), port}, []}}])
    end

    # https://erlef.github.io/security-wg/secure_coding_and_deployment_hardening/inets
    cacertfile = CAStore.file_path() |> String.to_charlist()

    http_options = [
      ssl: [
        verify: :verify_peer,
        cacertfile: cacertfile,
        depth: 2,
        customize_hostname_check: [
          match_fun: :public_key.pkix_verify_hostname_match_fun(:https)
        ],
        versions: protocol_versions()
      ]
    ]

    options = [body_format: :binary]

    case :httpc.request(:get, {url, []}, http_options, options) do
      {:ok, {{_, 200, _}, _headers, body}} ->
        body

      other ->
        raise "couldn't fetch #{url}: #{inspect(other)}"
    end
  end

  defp protocol_versions do
    if otp_version() < 25, do: [:"tlsv1.2"], else: [:"tlsv1.2", :"tlsv1.3"]
  end

  defp otp_version do
    :erlang.system_info(:otp_release) |> List.to_integer()
  end

  @doc """
  Build the distribution source

  > It requires npm is installed on the builder system.
  """
<<<<<<< HEAD
  def build(tailwind_version \\ @tailwind_latest, tailwind_src \\ File.cwd!(), debug \\ true) do
    # Choose package manager based on version
    {pkg_manager, cmd_opts} =
      if Version.compare(tailwind_version, "4.0.0") in [:eq, :gt] do
        {"pnpm", ["install", "--no-frozen-lockfile"]}
      else
        {"npm", ["install"]}
      end

=======
  def build(tailwind_version \\ @tailwind_latest, tailwind_src \\ File.cwd!(), debug \\ false) do
>>>>>>> cf754e15
    tailwind_root =
      tailwind_src
      |> tailwind_path(tailwind_version)
      |> maybe_path() ||
        raise "Ensure that you are pointing to the tailwind source"

    standalone_root =
      tailwind_src
      |> standalone_cli_path(tailwind_version)
      |> maybe_path()

<<<<<<< HEAD
    Logger.debug(tailwind_root, label: "tailwind_root")
    Logger.debug(standalone_root, label: "standalone_root")
=======
    version =
      if Version.compare(tailwind_version, "4.0.0") in [:eq, :gt] do
        :v4
      else
        :v3
      end

    case build_version(version, tailwind_root, standalone_root, debug) do
      :ok ->
        result = %{
          root: tailwind_src,
          version: tailwind_version,
          tailwind_root: tailwind_root,
          tailwind_standalone_root: standalone_root
        }

        {:ok, result}

      {:error, message} ->
        {:error, message}
    end
  end

  defp build_version(:v3, tailwind_root, standalone_root, debug) do
    pkg_manager = "npm"
>>>>>>> cf754e15

    with {:pkg_manager, true} <- {:pkg_manager, installed?(pkg_manager)},
         # Install core dependencies
         {:root_install, {_output, 0}} <-
           {:root_install,
            if debug do
<<<<<<< HEAD
              System.cmd(pkg_manager, cmd_opts, cd: tailwind_root)
            else
              # Capture output instead of sending to /dev/null
              System.cmd(pkg_manager, cmd_opts, cd: tailwind_root, stderr_to_stdout: true)
=======
              System.cmd(pkg_manager, ["install"], cd: tailwind_root)
            else
              # Capture output instead of sending to /dev/null
              System.cmd(pkg_manager, ["install"], cd: tailwind_root, stderr_to_stdout: true)
>>>>>>> cf754e15
            end},
         # Build the project
         {:root_build, {_output, 0}} <-
           {:root_build,
            if debug do
              System.cmd(pkg_manager, ["run", "build"], cd: tailwind_root)
            else
              # Capture output instead of sending to /dev/null
              System.cmd(pkg_manager, ["run", "build"], cd: tailwind_root, stderr_to_stdout: true)
<<<<<<< HEAD
            end} do
      result = %{
        root: tailwind_src,
        version: tailwind_version,
        tailwind_root: tailwind_root,
        tailwind_standalone_root: standalone_root
      }

      {:ok, result}
=======
            end},
         {:standalone_install, {_output, 0}} <-
           {:standalone_install,
            if debug do
              System.cmd(pkg_manager, ["install"], cd: standalone_root)
            else
              # Capture output instead of sending to /dev/null
              System.cmd(pkg_manager, ["install"], cd: standalone_root, stderr_to_stdout: true)
            end},
         {:standalone_build, {_, 0}} <-
           {:standalone_build,
            if debug do
              System.cmd(pkg_manager, ["run", "build"], cd: standalone_root)
            else
              # Capture output instead of sending to /dev/null
              System.cmd(pkg_manager, ["run", "build"],
                cd: standalone_root,
                stderr_to_stdout: true
              )
            end} do
      :ok
>>>>>>> cf754e15
    else
      {:pkg_manager, false} ->
        {:error, "Ensure that `#{pkg_manager}` is installed."}

      {step, {message, code}} ->
        Logger.error([inspect(message)])

        {:error,
         "There is an error detected during the step #{step}. with exit code: #{code}, check logs to detect issues."}
    end
  end

<<<<<<< HEAD
=======
  defp build_version(:v4, tailwind_root, _standalone_root, debug) do
    pkg_manager = "pnpm"

    with {:pkg_manager, true} <- {:pkg_manager, installed?(pkg_manager)},
         # Install core dependencies
         {:root_install, {_output, 0}} <-
           {:root_install,
            if debug do
              System.cmd(pkg_manager, ["install", "--no-frozen-lockfile"], cd: tailwind_root)
            else
              # Capture output instead of sending to /dev/null
              System.cmd(pkg_manager, ["install", "--no-frozen-lockfile"],
                cd: tailwind_root,
                stderr_to_stdout: true
              )
            end},
         # Build the project
         {:root_build, {_output, 0}} <-
           {:root_build,
            if debug do
              System.cmd(pkg_manager, ["run", "build"], cd: tailwind_root)
            else
              # Capture output instead of sending to /dev/null
              System.cmd(pkg_manager, ["run", "build"],
                cd: tailwind_root,
                stderr_to_stdout: true
              )
            end} do
      :ok
    else
      {:pkg_manager, false} ->
        {:error, "Ensure that `#{pkg_manager}` is installed."}

      {step, {message, code}} ->
        Logger.error([inspect(message)])

        {:error,
         "There is an error detected during the step #{step}. with exit code: #{code}, check logs to detect issues."}
    end
  end

>>>>>>> cf754e15
  def deploy_r2(
        tailwind_version \\ @tailwind_latest,
        tailwind_src \\ File.cwd!(),
        bucket \\ "defdo"
      ) do
    working_dir =
      tailwind_src
      |> standalone_cli_path(tailwind_version)
      |> Path.join("dist")
      |> maybe_path() || raise "Ensure that you `build` first"

    to_distribute =
      working_dir
      |> Path.join("/tailwindcss*")
      |> Path.wildcard()

    for file_path <- to_distribute do
      filename = Path.basename(file_path)
      object = "tailwind_cli_daisyui/v#{tailwind_version}/#{filename}"

      file_path
      |> ExAws.S3.Upload.stream_file()
      |> ExAws.S3.upload(bucket, object)
      |> ExAws.request!()
    end
  end

  @doc """
  Adds an available plugin
  """
  @doc api: :high
  def add_plugin(plugin, tailwind_version \\ @tailwind_latest, root_path \\ File.cwd!())

  def add_plugin(plugin_name, tailwind_version, root_path)
      when is_map_key(@available_plugins, plugin_name) do
    plugin = @available_plugins[plugin_name]
    apply_patch(tailwind_version, plugin_name, plugin, root_path)
  end

  def add_plugin(plugin, tailwind_version, root_path)
      when is_map_key(plugin, "version") do
    if plugin["version"] =~ ":" do
      plugin_name =
        plugin["version"] |> String.split(":") |> List.first() |> String.replace("\"", "")

      apply_patch(tailwind_version, plugin_name, plugin, root_path)
    else
      raise """
      Be sure that you have a valid values

      The version must be a valid `package.json` entry.
      """
    end
  end

  defp apply_patch(tailwind_version, plugin_name, plugin, root_path) do
    files =
      if Version.compare(tailwind_version, "4.0.0") in [:eq, :gt] do
<<<<<<< HEAD
        # V4 only needs package.json modification
        ~w(package.json)
      else
        ~w(package.json standalone.js)
      end

    for filename <- files do
=======
        # ~w(package.json src/index.ts)
        [{"", "package.json"}, {"src", "index.ts"}]
      else
        [{"", "package.json"}, {"", "standalone.js"}]
      end

    for {relative_path, filename} <- files do
>>>>>>> cf754e15
      Logger.debug(["Patching ", filename, " with plugin ", plugin_name])

      content =
        tailwind_version
        |> read_content(filename, root_path, relative_path)
        |> patch_content(filename, plugin, tailwind_version)

      with :ok <- write_content(tailwind_version, filename, content, root_path, relative_path) do
        "Patch to #{filename} was applied."
      else
        error -> error
      end
    end
  end

<<<<<<< HEAD
  defp read_content(tailwind_version, filename, root_path) do
    path = path_for(root_path, tailwind_version, filename)
=======
  defp read_content(tailwind_version, filename, root_path, relative_path) do
    path = path_for(root_path, tailwind_version, filename, relative_path)
>>>>>>> cf754e15

    if path && File.exists?(path) do
      File.read!(path)
    else
      raise "File not found: #{filename} in path: #{root_path}"
    end
  end

  defp write_content(tailwind_version, filename, content, root_path, relative_path) do
    root_path
    |> path_for(tailwind_version, filename, relative_path)
    |> File.write!(content)
  end

  defp patch_content(content, "package.json", plugin, tailwind_version) do
    patch_package_json(content, plugin["version"], tailwind_version)
  end

  defp patch_content(content, "standalone.js", plugin, _tailwind_version) do
    patch_standalone_js(content, plugin["statement"])
  end

  defp patch_content(content, "index.ts", plugin, _tailwind_version) do
    plugin_name =
      plugin["version"] |> String.split(":") |> List.first() |> String.replace("\"", "")
    patch_index_ts(content, plugin_name)
  end

  # Helpers
  @doc api: :low
  def installed?(program) do
    if System.find_executable("#{program}"), do: true, else: false
  end

  @doc """
  Get the path for a file in a root directory

  The tailwind_src directory must contain the source code of tailwind.
  """
  @doc api: :low
<<<<<<< HEAD
  def path_for(tailwind_src, tailwind_version, filename) do
=======
  def path_for(tailwind_src, tailwind_version, filename, relative_path \\ "") do
>>>>>>> cf754e15
    base_path =
      if Version.compare(tailwind_version, "4.0.0") in [:eq, :gt] do
        Path.join([
          tailwind_src,
<<<<<<< HEAD
          "tailwindcss-#{tailwind_version}"
=======
          "tailwindcss-#{tailwind_version}",
          "packages",
          "@tailwindcss-standalone"
>>>>>>> cf754e15
        ])
      else
        Path.join([
          tailwind_src,
          "tailwindcss-#{tailwind_version}",
          "standalone-cli"
        ])
      end

<<<<<<< HEAD
    path = Path.join(base_path, filename)
=======
    path = Path.join([base_path, relative_path, filename])
>>>>>>> cf754e15
    Logger.debug("Looking for file at: #{path}")
    path
  end

  @doc """
  Returns the first path from the list of coincidences.
  """
  def maybe_path(path) do
    path
    |> Path.wildcard()
    |> List.first()
  end

  @doc api: :low
  def standalone_cli_path(tailwind_src, tailwind_version) do
    if Version.compare(tailwind_version, "4.0.0") in [:eq, :gt] do
      Path.join([
        tailwind_src,
        "tailwindcss-#{tailwind_version}",
        "packages/@tailwindcss-standalone"
      ])
    else
      Path.join([
        tailwind_src,
        "tailwindcss-#{tailwind_version}",
        "standalone-cli"
      ])
    end
  end

  @doc api: :low
  def tailwind_path(tailwind_src, tailwind_version) do
    # Match the same pattern as standalone_cli_path
    Path.join([
      tailwind_src,
      "tailwindcss-#{tailwind_version}"
    ])
  end

  @doc """
  Do the package.json patch
  """
  @doc api: :low
  def patch_package_json(content, plugin, tailwind_version) do
    if content =~ plugin do
      Logger.info("It's previously patched, we don't do it again")
      content
    else
      patch_string_at =
        if Version.compare(tailwind_version, "4.0.0") in [:eq, :gt] do
          """
          "dependencies": {
          """
        else
          """
          "devDependencies": {
          """
        end

      case patch(content, patch_string_at, plugin, "    ") do
        {:ok, new_content} -> new_content
        error -> error
      end
    end
  end

  @doc """
  Do the standalone.js patch
  """
  @doc api: :low
  def patch_standalone_js(content, statement) do
    if content =~ statement do
      Logger.info("It's previously patched, we don't patch it again")
      content
    else
      patch_string_at = """
      let localModules = {
      """

      case patch(content, patch_string_at, statement, "  ") do
        {:ok, new_content} -> new_content
        error -> error
      end
    end
  end

  @doc api: :low
  def patch_index_ts(content, plugin_name) do
    # Check if plugin is already present in any of the key sections
    already_patched? =
      content =~ ~s|id === '#{plugin_name}'| ||
      content =~ ~s|case '#{plugin_name}'| ||
      content =~ ~s|'#{plugin_name}': await import('#{plugin_name}')|

    if already_patched? do
      Logger.info("Plugin #{plugin_name} is already patched, skipping")
      content
    else
      # Add to the __tw_resolve id checks
      content = patch_tw_resolve(content, plugin_name)
      # Add to the __tw_load function
      content = patch_tw_load(content, plugin_name)
      # Add to the bundled imports
      content = patch_bundled_imports(content, plugin_name)

      content
    end
  end

  defp patch_tw_resolve(content, plugin_name) do
    patch_string_at = """
    id.startsWith('@tailwindcss/') ||
    """

    patch_text = "    id === '#{plugin_name}' ||"

    case patch(content, patch_string_at, patch_text, "", false) do
      {:ok, new_content} ->
        patch_string_at = """
        case '@tailwindcss/aspect-ratio':
        """

        patch_text = "    case '#{plugin_name}':"

        case patch(new_content, patch_string_at, patch_text, "", false) do
          {:ok, final_content} -> final_content
          _error -> new_content
        end

      _error ->
        content
    end
  end

  defp patch_tw_load(content, plugin_name) do
    patch_string_at = """
    return require('@tailwindcss/aspect-ratio')
    """

    patch_text = ~s[  } else if (id === '#{plugin_name}' || id.endsWith('#{plugin_name}')) {
    return require('#{plugin_name}')]

    case patch(content, patch_string_at, patch_text, "", false) do
      {:ok, new_content} -> new_content
      _error -> content
    end
  end

  defp patch_bundled_imports(content, plugin_name) do
    patch_string_at = """
      'tailwindcss/defaultTheme.js': await import('tailwindcss/defaultTheme'),
    """

    patch_text = "      '#{plugin_name}': await import('#{plugin_name}')"

    case patch(content, patch_string_at, patch_text, "", true) do
      {:ok, new_content} -> new_content
      _error -> content
    end
  end

  defp patch(content, string_to_split_on, patch_text, spacer, add_comma \\ true) do
    case split_with_self(content, string_to_split_on) do
      {beginning, splitter, rest} ->
        new_content =
          if add_comma do
            IO.iodata_to_binary([beginning, splitter, spacer, patch_text, ?,, ?\n, rest])
          else
            IO.iodata_to_binary([beginning, splitter, spacer, patch_text, ?\n, rest])
          end

        {:ok, new_content}

      _ ->
        {:error, :unable_to_patch}
    end
  end

  @spec split_with_self(String.t(), String.t()) :: {String.t(), String.t(), String.t()} | :error
  defp split_with_self(contents, text) do
    case :binary.split(contents, text) do
      [left, right] -> {left, text, right}
      [_] -> :error
    end
  end
end<|MERGE_RESOLUTION|>--- conflicted
+++ resolved
@@ -141,19 +141,7 @@
 
   > It requires npm is installed on the builder system.
   """
-<<<<<<< HEAD
-  def build(tailwind_version \\ @tailwind_latest, tailwind_src \\ File.cwd!(), debug \\ true) do
-    # Choose package manager based on version
-    {pkg_manager, cmd_opts} =
-      if Version.compare(tailwind_version, "4.0.0") in [:eq, :gt] do
-        {"pnpm", ["install", "--no-frozen-lockfile"]}
-      else
-        {"npm", ["install"]}
-      end
-
-=======
   def build(tailwind_version \\ @tailwind_latest, tailwind_src \\ File.cwd!(), debug \\ false) do
->>>>>>> cf754e15
     tailwind_root =
       tailwind_src
       |> tailwind_path(tailwind_version)
@@ -165,10 +153,6 @@
       |> standalone_cli_path(tailwind_version)
       |> maybe_path()
 
-<<<<<<< HEAD
-    Logger.debug(tailwind_root, label: "tailwind_root")
-    Logger.debug(standalone_root, label: "standalone_root")
-=======
     version =
       if Version.compare(tailwind_version, "4.0.0") in [:eq, :gt] do
         :v4
@@ -194,24 +178,16 @@
 
   defp build_version(:v3, tailwind_root, standalone_root, debug) do
     pkg_manager = "npm"
->>>>>>> cf754e15
 
     with {:pkg_manager, true} <- {:pkg_manager, installed?(pkg_manager)},
          # Install core dependencies
          {:root_install, {_output, 0}} <-
            {:root_install,
             if debug do
-<<<<<<< HEAD
-              System.cmd(pkg_manager, cmd_opts, cd: tailwind_root)
-            else
-              # Capture output instead of sending to /dev/null
-              System.cmd(pkg_manager, cmd_opts, cd: tailwind_root, stderr_to_stdout: true)
-=======
               System.cmd(pkg_manager, ["install"], cd: tailwind_root)
             else
               # Capture output instead of sending to /dev/null
               System.cmd(pkg_manager, ["install"], cd: tailwind_root, stderr_to_stdout: true)
->>>>>>> cf754e15
             end},
          # Build the project
          {:root_build, {_output, 0}} <-
@@ -221,17 +197,6 @@
             else
               # Capture output instead of sending to /dev/null
               System.cmd(pkg_manager, ["run", "build"], cd: tailwind_root, stderr_to_stdout: true)
-<<<<<<< HEAD
-            end} do
-      result = %{
-        root: tailwind_src,
-        version: tailwind_version,
-        tailwind_root: tailwind_root,
-        tailwind_standalone_root: standalone_root
-      }
-
-      {:ok, result}
-=======
             end},
          {:standalone_install, {_output, 0}} <-
            {:standalone_install,
@@ -253,7 +218,6 @@
               )
             end} do
       :ok
->>>>>>> cf754e15
     else
       {:pkg_manager, false} ->
         {:error, "Ensure that `#{pkg_manager}` is installed."}
@@ -266,8 +230,6 @@
     end
   end
 
-<<<<<<< HEAD
-=======
   defp build_version(:v4, tailwind_root, _standalone_root, debug) do
     pkg_manager = "pnpm"
 
@@ -309,7 +271,6 @@
     end
   end
 
->>>>>>> cf754e15
   def deploy_r2(
         tailwind_version \\ @tailwind_latest,
         tailwind_src \\ File.cwd!(),
@@ -368,15 +329,6 @@
   defp apply_patch(tailwind_version, plugin_name, plugin, root_path) do
     files =
       if Version.compare(tailwind_version, "4.0.0") in [:eq, :gt] do
-<<<<<<< HEAD
-        # V4 only needs package.json modification
-        ~w(package.json)
-      else
-        ~w(package.json standalone.js)
-      end
-
-    for filename <- files do
-=======
         # ~w(package.json src/index.ts)
         [{"", "package.json"}, {"src", "index.ts"}]
       else
@@ -384,7 +336,6 @@
       end
 
     for {relative_path, filename} <- files do
->>>>>>> cf754e15
       Logger.debug(["Patching ", filename, " with plugin ", plugin_name])
 
       content =
@@ -400,13 +351,8 @@
     end
   end
 
-<<<<<<< HEAD
-  defp read_content(tailwind_version, filename, root_path) do
-    path = path_for(root_path, tailwind_version, filename)
-=======
   defp read_content(tailwind_version, filename, root_path, relative_path) do
     path = path_for(root_path, tailwind_version, filename, relative_path)
->>>>>>> cf754e15
 
     if path && File.exists?(path) do
       File.read!(path)
@@ -447,22 +393,14 @@
   The tailwind_src directory must contain the source code of tailwind.
   """
   @doc api: :low
-<<<<<<< HEAD
-  def path_for(tailwind_src, tailwind_version, filename) do
-=======
   def path_for(tailwind_src, tailwind_version, filename, relative_path \\ "") do
->>>>>>> cf754e15
     base_path =
       if Version.compare(tailwind_version, "4.0.0") in [:eq, :gt] do
         Path.join([
           tailwind_src,
-<<<<<<< HEAD
-          "tailwindcss-#{tailwind_version}"
-=======
           "tailwindcss-#{tailwind_version}",
           "packages",
           "@tailwindcss-standalone"
->>>>>>> cf754e15
         ])
       else
         Path.join([
@@ -472,11 +410,7 @@
         ])
       end
 
-<<<<<<< HEAD
-    path = Path.join(base_path, filename)
-=======
     path = Path.join([base_path, relative_path, filename])
->>>>>>> cf754e15
     Logger.debug("Looking for file at: #{path}")
     path
   end
